--- conflicted
+++ resolved
@@ -43,7 +43,6 @@
             )
 
     def create_embedding_llm(self, config: Config) -> Embeddings:
-<<<<<<< HEAD
         """Create the embedding LLM client for vector operations with connection pooling"""
         try:
             pooled_http_client = get_embedding_client(config)
@@ -52,12 +51,7 @@
             logger.warning(f"Failed to get pooled embedding client: {e}")
             logger.debug("Falling back to fresh HTTP client for embedding requests")
             pooled_http_client = httpx.Client(verify=False)
-        
-=======
-        """Create the embedding LLM client for vector operations"""
-        custom_http_client = httpx.Client(verify=False)
 
->>>>>>> a004485b
         return OpenAIEmbeddings(
             openai_api_base=config.EMBEDDINGS_LLM_URL,
             openai_api_key=(
@@ -66,11 +60,7 @@
             model=config.EMBEDDINGS_LLM_MODEL_NAME,
             tiktoken_enabled=False,
             show_progress_bar=True,
-<<<<<<< HEAD
-            http_client=pooled_http_client
-=======
-            http_client=custom_http_client,
->>>>>>> a004485b
+            http_client=pooled_http_client,
         )
 
     def create_critique_llm(self, config: Config) -> BaseChatModel:
