--- conflicted
+++ resolved
@@ -160,14 +160,4 @@
 #  be found at https://github.com/github/gitignore/blob/main/Global/JetBrains.gitignore
 #  and can be added to the global gitignore or merged into this file.  For a more nuclear
 #  option (not recommended) you can uncomment the following to ignore the entire idea folder.
-<<<<<<< HEAD
-#.idea/
-
-# Tekton prompts config map
-deploy/tekton/prompts-config-map.yaml
-
-# Cursor
-.cursorrules
-=======
-#.idea/
->>>>>>> 0caf9d03
+#.idea/