## Deploying the SAST AI Workflow

This guide covers deployment on a local OpenShift cluster using CodeReady Containers (CRC) or an existing OpenShift cluster.

### Directory Structure

```
deploy/
├── Makefile                    # Main deployment automation
├── README.md                   # This documentation  
├── argocd/                     # GitOps configuration
│   └── argocd-application.yaml # ArgoCD Application definition
├── scripts/                    # Deployment utility scripts
│   └── generate_prompts.py     # ConfigMap generation from templates
└── tekton/                     # Kubernetes/Tekton resources
    ├── tasks/                  # Consolidated pipeline task
    │   └── execute_sast_ai_workflow.yaml # Single task with multiple steps
    ├── scripts/                # ConfigMaps for pipeline scripts  
    ├── sast-ai-prompt-templates.yaml # Generated prompt templates
    └── *.yaml                  # Other pipeline resources
```

### 1. Install CRC (Local Development)

**For existing OpenShift clusters, skip to step 2.**

1. Download CRC from: https://developers.redhat.com/products/openshift-local/overview
2. Install and setup:
   ```bash
   crc setup
   crc config set disk-size 100  # Minimum 60GB recommended
   crc start
   crc status  # Verify installation
   ```

### 2. Install OpenShift Pipelines Operator

Install the OpenShift Pipelines operator from OperatorHub in the OpenShift console.

```bash
oc whoami --show-console  # Get console URL
```

### 3. Setup Environment and Secrets

#### 3.1. Create .env File

Create a `.env` file in the project root:

```env
# Required credentials
GITLAB_TOKEN=your_gitlab_token_here
LLM_API_KEY=your_llm_api_key_here
EMBEDDINGS_LLM_API_KEY=your_embeddings_api_key_here

# LLM Configuration  
LLM_URL=https://your-llm-endpoint.com/v1
EMBEDDINGS_LLM_URL=https://your-embeddings-endpoint.com/v1
LLM_MODEL_NAME=your-llm-model-name
EMBEDDINGS_LLM_MODEL_NAME=your-embeddings-model-name

# Google Service Account
GOOGLE_SERVICE_ACCOUNT_JSON_PATH=./service_account.json
```

#### 3.2. Prepare Prerequisites

1. Place your Google service account JSON file as `service_account.json` in project root
2. Login to Quay.io: `podman login quay.io` (or `docker login quay.io`)

#### 3.3. Create Secrets Automatically

```bash
make secrets
```

This creates all required Kubernetes secrets and patches the pipeline service account.

### 4. Resource Naming Convention

All SAST AI Workflow resources use the `sast-ai-` prefix for easy identification and management:

**Secrets:**
- `sast-ai-gitlab-token` - GitLab access token
- `sast-ai-default-llm-creds` - LLM and embeddings API credentials
- `sast-ai-google-service-account` - Google service account JSON
- `sast-ai-quay-registry-config` - Container registry pull credentials

**ConfigMaps:**
- `sast-ai-prompt-templates` - LLM prompt templates
- `sast-ai-gdrive-upload-scripts` - Google Drive upload scripts
- `sast-ai-gdrive-config` - Google Drive folder ID (optional)


**PVCs:**
- `sast-ai-workflow-pvc` - Main workspace storage
- `sast-ai-cache-pvc` - Build cache storage

This naming convention allows administrators to quickly filter and manage SAST AI resources:
```bash
# View all SAST AI resources
oc get all,secrets,configmaps,pvc -l app=sast-ai
# Or use grep filtering
oc get secrets | grep sast-ai
```

### 5. Makefile Commands

| Command | Description |
|---------|-------------|
<<<<<<< HEAD
| `all` | Complete deployment: setup + tasks + pipeline + run |
| `setup` | Create secrets |
=======
| `deploy` | Complete deployment: setup + tasks + pipeline + prompts + argocd-deploy |
| `setup` | Create PVCs and secrets |
>>>>>>> b99353ee
| `secrets` | Create secrets from .env file |
| `tasks` | Apply consolidated Tekton task definition |
| `generate-prompts` | Generate ConfigMap from prompt template files |
| `prompts` | Generate and apply prompts ConfigMap to cluster |
| `pipeline` | Apply pipeline definition |
<<<<<<< HEAD
| `run` | Execute pipeline (requires tkn CLI or shows manual command) |
| `logs` | View pipeline logs |
| `clean` | **⚠️ Deletes ALL resources in namespace** |
| **GitOps** | |
=======
| `run` | Execute pipeline using oc apply with PipelineRun |
| `logs` | View pipeline logs (requires tkn CLI or shows manual command) |
| `clean` | **⚠️ Deletes ALL resources in namespace** |
| **ArgoCD GitOps** | |
>>>>>>> b99353ee
| `argocd-deploy` | Deploy ArgoCD Application for automated GitOps |
| `argocd-clean` | Remove ArgoCD Application |

### 6. Quick Start

#### 6.1. Create OpenShift Project

```bash
oc new-project sast-ai-workflow
oc project sast-ai-workflow
```

#### 6.2. Run Everything

```bash
make deploy
```

**Note:** This sets up the complete infrastructure including ArgoCD GitOps but does not execute the pipeline. To run the pipeline, use `make run` separately.

#### 6.3. Run with Custom Parameters

```bash
make deploy PROJECT_NAME="systemd" \
 PROJECT_VERSION="257-9" \
 REPO_REMOTE_URL="https://download.devel.redhat.com/brewroot/vol/rhel-10/packages/systemd/257/9.el10/src/systemd-257-9.el10.src.rpm" \
 INPUT_REPORT_FILE_PATH="https://docs.google.com/spreadsheets/d/1NPGmERBsSTdHjQK2vEocQ-PvQlRGGLMds02E_RGF8vY/export?format=csv" \
 FALSE_POSITIVES_URL="https://gitlab.cee.redhat.com/osh/known-false-positives/-/raw/master/systemd/ignore.err"
```

### 7. Step-by-Step Alternative

If you prefer individual steps:

```bash
make setup                # Infrastructure only
make tasks pipeline       # Tekton resources
make prompts             # Prompt templates
make argocd-deploy       # GitOps setup
make run                 # Execute pipeline (optional)
```

### 8. GitOps with ArgoCD

For VPN-protected clusters, use GitOps to automatically sync Tekton resources from GitHub.

#### 8.1. Prerequisites
- ArgoCD installed in your cluster (e.g., in `sast-ai` namespace)
- Repository access from within the cluster

#### 8.2. Deploy GitOps
```bash
# Deploy ArgoCD Application
make argocd-deploy
```

#### 8.3. How It Works
- **Auto-sync**: Changes to `main` branch deploy automatically (~3 min)
- **Self-healing**: Manual changes are automatically reverted
- **Pruning**: Deleted files are removed from cluster
- **Path**: Only syncs `deploy/tekton/` directory

#### 8.4. Configuration
Set in `.env` file (optional):
```env
GITHUB_REPO_URL=https://github.com/your-org/sast-ai-workflow.git
ARGOCD_NAMESPACE=sast-ai
```

#### 8.5. Prompt Changes with GitOps
When modifying prompts in `src/templates/prompts/`, you must regenerate the ConfigMap:

```bash
# 1. Edit prompt templates in src/templates/prompts/
# 2. Regenerate ConfigMap
make generate-prompts

# 3. Commit the updated ConfigMap
git add deploy/tekton/sast-ai-prompt-templates.yaml
git commit -m "Update prompts"
git push

# 4. ArgoCD will sync the new prompts automatically
```

**Note**: This is only needed when changing prompts, not for regular commits.

### 9. Customizing Prompts

The SAST AI Workflow uses a template-based prompt system with a single source of truth. Prompts are now managed through individual template files rather than being hardcoded.

#### 9.1. Template-Based Prompt System

All prompts are stored as individual YAML template files in `src/templates/prompts/`:

```
src/templates/prompts/
├── analysis_system_prompt.yaml
├── analysis_human_prompt.yaml
├── filter_system_prompt.yaml
├── filter_human_prompt.yaml
├── recommendations_prompt.yaml
├── justification_summary_system_prompt.yaml
├── justification_summary_human_prompt.yaml
└── evaluation_prompt.yaml
```

#### 9.2. How to Customize Prompts

**Option 1: Edit Template Files (Recommended)**

1. Edit the appropriate template file in `src/templates/prompts/`
2. Each file has this structure:
   ```yaml
   template: |
     Your prompt content here...
     {placeholders} are preserved for runtime substitution
   ```
3. Regenerate the ConfigMap: `make generate-prompts`
4. Apply to cluster: `make prompts`

**Option 2: Environment Variable Override**

Set environment variables to override specific prompts:
```bash
export ANALYSIS_SYSTEM_PROMPT="Your custom prompt here..."
export FILTER_SYSTEM_PROMPT="Another custom prompt..."
```

**Option 3: Direct ConfigMap Edit (Not Recommended)**

Edit `deploy/tekton/sast-ai-prompt-templates.yaml` directly, but note that changes will be lost when `make generate-prompts` is run.

#### 9.3. Prompt Template Guidelines

- Keep `{placeholder}` variables intact (e.g., `{cve_error_trace}`, `{context}`)
- Use YAML literal block scalar (`|`) for multi-line prompts
- Test prompts locally before deploying to cluster
- Document any significant changes for team members

#### 9.4. Applying Prompt Changes

```bash
# Option 1: Regenerate and apply (recommended)
make prompts

# Option 2: Step by step
make generate-prompts  # Generate ConfigMap from templates
make prompts          # Apply to cluster

# Option 3: Apply without regenerating (if manually edited)
oc apply -f tekton/sast-ai-prompt-templates.yaml
```

### 10. Testing Prompt Generation

Before deploying, you can test prompt generation locally:

```bash
# Test from project root
cd deploy
make generate-prompts

# Verify the generated ConfigMap looks correct
head -20 tekton/sast-ai-prompt-templates.yaml

# Check that all 8 prompts are included
grep -c "prompt:" tekton/sast-ai-prompt-templates.yaml  # Should show 8
```

This ensures all template files are valid and the ConfigMap generation works correctly.

### 11. Troubleshooting

#### General Issues
- **View logs:** `oc logs -l tekton.dev/pipelineRun=sast-ai-workflow-pipelinerun -f`
- **Clean environment:** `make clean` (⚠️ deletes everything)
- **Check secrets:** `oc get secrets`
- **Manual pipeline execution:** Use `make run` or execute via OpenShift console
<|MERGE_RESOLUTION|>--- conflicted
+++ resolved
@@ -108,29 +108,17 @@
 
 | Command | Description |
 |---------|-------------|
-<<<<<<< HEAD
-| `all` | Complete deployment: setup + tasks + pipeline + run |
-| `setup` | Create secrets |
-=======
 | `deploy` | Complete deployment: setup + tasks + pipeline + prompts + argocd-deploy |
 | `setup` | Create PVCs and secrets |
->>>>>>> b99353ee
 | `secrets` | Create secrets from .env file |
 | `tasks` | Apply consolidated Tekton task definition |
 | `generate-prompts` | Generate ConfigMap from prompt template files |
 | `prompts` | Generate and apply prompts ConfigMap to cluster |
 | `pipeline` | Apply pipeline definition |
-<<<<<<< HEAD
-| `run` | Execute pipeline (requires tkn CLI or shows manual command) |
-| `logs` | View pipeline logs |
-| `clean` | **⚠️ Deletes ALL resources in namespace** |
-| **GitOps** | |
-=======
 | `run` | Execute pipeline using oc apply with PipelineRun |
 | `logs` | View pipeline logs (requires tkn CLI or shows manual command) |
 | `clean` | **⚠️ Deletes ALL resources in namespace** |
 | **ArgoCD GitOps** | |
->>>>>>> b99353ee
 | `argocd-deploy` | Deploy ArgoCD Application for automated GitOps |
 | `argocd-clean` | Remove ArgoCD Application |
 
