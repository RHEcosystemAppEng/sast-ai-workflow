# Check if .env file exists and load it
ifneq (,$(wildcard ../.env))
    include ../.env
    export
endif

CONTEXT := $(shell oc config current-context)
NAMESPACE ?= $(shell oc config view --minify --output 'jsonpath={..namespace}')

CO := oc  --context $(CONTEXT)

# Pipeline parameters (overrideable on the CLI):
REPO_REMOTE_URL                  ?= source/code/url
HUMAN_VERIFIED_FILE_PATH         ?= ""

LLM_URL                          ?= http://<<please-set-llm-url>>
LLM_MODEL_NAME                   ?= llm-model
EMBEDDINGS_LLM_URL               ?= http://<<please-set-embedding-llm-url>>
EMBEDDINGS_LLM_MODEL_NAME        ?= embedding-llm-model

PROJECT_NAME					 ?= project-name
PROJECT_VERSION					 ?= project-version

DOWNLOAD_REPO					 ?= false
REPO_REMOTE_URL					 ?= ""
REPO_LOCAL_PATH					 ?= /path/to/repo

INPUT_REPORT_FILE_PATH			 ?= http://<<please-set-google-spreadsheet-url>>

FALSE_POSITIVES_URL              ?= false/positives/url
USE_KNOWN_FALSE_POSITIVE_FILE    ?= true

AGGREGATE_RESULTS_G_SHEET        ?= "aggregate/sheet/url"

GDRIVE_FOLDER_ID				 ?= ""
GDRIVE_SA_FILE_NAME			     ?= service_account.json

# GitOps Configuration
GITHUB_REPO_URL                  ?= https://github.com/RHEcosystemAppEng/sast-ai-workflow.git
ARGOCD_NAMESPACE                 ?= sast-ai
# Optional Google Drive configuration
GDRIVE_FOLDER_ID                 ?= ""

# Secret configuration (loaded from .env file)
GITLAB_TOKEN                     ?= ""
LLM_API_KEY                      ?= ""
EMBEDDINGS_LLM_API_KEY           ?= ""
GOOGLE_SERVICE_ACCOUNT_JSON_PATH ?= ./service_account.json
DOCKER_CONFIG_PATH               ?= $(HOME)/.config/containers/auth.json

<<<<<<< HEAD
.PHONY: all setup tasks secrets pipeline scripts run logs clean generate-prompts prompts
=======
.PHONY: deploy setup tasks secrets pipeline scripts configmaps run clean generate-prompts prompts argocd-deploy argocd-clean
>>>>>>> 192fdfbe

deploy: setup scripts tasks pipeline prompts configmaps argocd-deploy

setup: 
	@echo "━━━━━━━━━━━━━━━━━━━━━━━━━━━━━━━━━━━━━━━━━━━━━━━━━━━━━━━━━━━━━━━━━━━━━━━━━━━━━━━━"
	@echo "🚀 SAST AI Workflow - Infrastructure Setup"
	@echo "━━━━━━━━━━━━━━━━━━━━━━━━━━━━━━━━━━━━━━━━━━━━━━━━━━━━━━━━━━━━━━━━━━━━━━━━━━━━━━━━"
	@echo "   Context: $(CONTEXT)"
	@echo "   Namespace: $(NAMESPACE)"
	@echo ""
	@$(MAKE) --no-print-directory secrets

tasks:
	@echo "📋 Setting up Tekton Task..."
	@$(CO) apply -n $(NAMESPACE) -f tekton/tasks/execute_sast_ai_workflow.yaml > /dev/null 2>&1
	@echo "   ✓ Consolidated task deployed successfully"

secrets:
	@echo "🔐 Configuring Secrets..."
	# Create GitLab token secret
	@if [ -z "$(GITLAB_TOKEN)" ]; then \
		echo "   ❌ GitLab token not configured - required for pipeline execution"; \
		echo "   💡 Set GITLAB_TOKEN in .env file or environment"; \
		exit 1; \
	else \
		$(CO) create secret generic sast-ai-gitlab-token \
			--from-literal=gitlab_token="$(GITLAB_TOKEN)" \
			-n $(NAMESPACE) --dry-run=client -o yaml | $(CO) apply -f - > /dev/null 2>&1; \
		echo "   ✓ GitLab token secret"; \
	fi
	# Create consolidated LLM credentials secret
	@if [ -z "$(LLM_API_KEY)" ]; then \
		echo "   ❌ LLM API key not configured - required for AI analysis"; \
		echo "   💡 Set LLM_API_KEY in .env file or environment"; \
		exit 1; \
	fi; \
	if [ -z "$(EMBEDDINGS_LLM_API_KEY)" ]; then \
		echo "   ❌ Embeddings API key not configured - required for vector analysis"; \
		echo "   💡 Set EMBEDDINGS_LLM_API_KEY in .env file or environment"; \
		exit 1; \
	fi; \
	$(CO) create secret generic sast-ai-default-llm-creds \
		--from-literal=llm_url="$(LLM_URL)" \
		--from-literal=llm_api_key="$(LLM_API_KEY)" \
		--from-literal=embeddings_llm_url="$(EMBEDDINGS_LLM_URL)" \
		--from-literal=embeddings_llm_api_key="$(EMBEDDINGS_LLM_API_KEY)" \
		--from-literal=llm_model_name="$(LLM_MODEL_NAME)" \
		--from-literal=embedding_llm_model_name="$(EMBEDDINGS_LLM_MODEL_NAME)" \
		-n $(NAMESPACE) --dry-run=client -o yaml | $(CO) apply -f - > /dev/null 2>&1; \
	echo "   ✓ LLM credentials secret"
	# Create Google Service Account secret
	@if [ ! -f "$(GOOGLE_SERVICE_ACCOUNT_JSON_PATH)" ]; then \
		echo "   ❌ Google service account not found - required for spreadsheet access"; \
		echo "   💡 Place service account JSON file at: $(GOOGLE_SERVICE_ACCOUNT_JSON_PATH)"; \
		exit 1; \
	else \
		$(CO) create secret generic sast-ai-google-service-account \
			--from-file=service_account.json="$(GOOGLE_SERVICE_ACCOUNT_JSON_PATH)" \
			-n $(NAMESPACE) --dry-run=client -o yaml | $(CO) apply -f - > /dev/null 2>&1; \
		echo "   ✓ Google service account secret"; \
	fi
	# Create Quay pull secret
	@DOCKER_AUTH_FILE=""; \
	if [ -f "$(DOCKER_CONFIG_PATH)" ]; then \
		DOCKER_AUTH_FILE="$(DOCKER_CONFIG_PATH)"; \
	elif [ -f "$(XDG_RUNTIME_DIR)/containers/auth.json" ]; then \
		DOCKER_AUTH_FILE="$(XDG_RUNTIME_DIR)/containers/auth.json"; \
	elif [ -f "$(HOME)/.docker/config.json" ]; then \
		DOCKER_AUTH_FILE="$(HOME)/.docker/config.json"; \
	elif [ -f "$(HOME)/.config/containers/auth.json" ]; then \
		DOCKER_AUTH_FILE="$(HOME)/.config/containers/auth.json"; \
	fi; \
	if [ -z "$$DOCKER_AUTH_FILE" ]; then \
		echo "   ❌ Container registry auth not found - required for image pulling"; \
		echo "   💡 Login to container registry: podman login quay.io (or docker login quay.io)"; \
		exit 1; \
	else \
		$(CO) create secret generic sast-ai-quay-registry-config \
			--from-file=.dockerconfigjson="$$DOCKER_AUTH_FILE" \
			--type=kubernetes.io/dockerconfigjson \
			-n $(NAMESPACE) --dry-run=client -o yaml | $(CO) apply -f - > /dev/null 2>&1; \
		echo "   ✓ Container registry pull secret"; \
	fi
	# Patch pipeline service account to use Quay pull secret
	@$(CO) patch serviceaccount pipeline \
		-n $(NAMESPACE) \
		-p '{"imagePullSecrets": [{"name": "sast-ai-quay-registry-config"}]}' \
		--type=merge > /dev/null 2>&1
	@echo "   ✓ Service account configured"

pipeline:
	@echo "🔧 Deploying Pipeline..."
	@$(CO) apply -n $(NAMESPACE) -f tekton/pipeline.yaml > /dev/null 2>&1
	@echo "   ✓ Pipeline definition deployed"

scripts:
	@echo "📜 Setting up Scripts..."
	@$(CO) apply -n $(NAMESPACE) -f tekton/scripts/upload_to_drive_cm.yaml > /dev/null 2>&1
	@echo "   ✓ Upload scripts configured"

generate-prompts:
	@echo "   🔄 Generating prompts from templates..."
	@python3 scripts/generate_prompts.py > /dev/null 2>&1 || { echo "   ❌ Failed to generate prompts"; exit 1; }
	@echo "   ✓ Prompts generated successfully"

prompts: 
	@echo "💬 Configuring Prompts..."
	@$(MAKE) --no-print-directory generate-prompts
	@echo "   🔄 Applying prompts ConfigMap to cluster..."
	@$(CO) apply -n $(NAMESPACE) -f tekton/sast-ai-prompt-templates.yaml > /dev/null 2>&1 || { echo "   ❌ Failed to apply prompts ConfigMap"; exit 1; }
	@echo "   ✓ Prompt templates deployed"

configmaps:
	@echo "🗂️  Configuring Optional ConfigMaps..."
	# Create Google Drive ConfigMap if GDRIVE_FOLDER_ID is set
	@if [ -n "$(GDRIVE_FOLDER_ID)" ] && [ "$(GDRIVE_FOLDER_ID)" != "" ]; then \
		echo "   🔄 Creating Google Drive ConfigMap..."; \
		$(CO) create configmap sast-ai-gdrive-config \
			--from-literal=folder-id="$(GDRIVE_FOLDER_ID)" \
			-n $(NAMESPACE) --dry-run=client -o yaml | $(CO) apply -f - > /dev/null 2>&1; \
		echo "   ✓ Google Drive ConfigMap created (folder_id: $(GDRIVE_FOLDER_ID))"; \
	else \
		echo "   ⚠️  Google Drive ConfigMap skipped (GDRIVE_FOLDER_ID not set)"; \
		echo "   💡 Set GDRIVE_FOLDER_ID in .env file to enable Google Drive uploads"; \
	fi

run:
	@echo ""
	@echo "🏃 Starting Pipeline Execution..."
	# remove any old run
	@$(CO) delete pipelinerun sast-ai-workflow-pipelinerun \
		-n $(NAMESPACE) --ignore-not-found > /dev/null 2>&1
	# Create PipelineRun with current parameters
	@sed \
		-e 's|PROJECT_NAME_PLACEHOLDER|$(PROJECT_NAME)|g' \
		-e 's|PROJECT_VERSION_PLACEHOLDER|$(PROJECT_VERSION)|g' \
		-e 's|REPO_REMOTE_URL_PLACEHOLDER|$(REPO_REMOTE_URL)|g' \
		-e 's|FALSE_POSITIVES_URL_PLACEHOLDER|$(FALSE_POSITIVES_URL)|g' \
		-e 's|LLM_URL_PLACEHOLDER|$(LLM_URL)|g' \
		-e 's|LLM_MODEL_NAME_PLACEHOLDER|$(LLM_MODEL_NAME)|g' \
		-e 's|EMBEDDINGS_LLM_URL_PLACEHOLDER|$(EMBEDDINGS_LLM_URL)|g' \
		-e 's|EMBEDDINGS_LLM_MODEL_NAME_PLACEHOLDER|$(EMBEDDINGS_LLM_MODEL_NAME)|g' \
		-e 's|INPUT_REPORT_FILE_PATH_PLACEHOLDER|$(INPUT_REPORT_FILE_PATH)|g' \
		-e 's|HUMAN_VERIFIED_FILE_PATH_PLACEHOLDER|$(HUMAN_VERIFIED_FILE_PATH)|g' \
		-e 's|USE_KNOWN_FALSE_POSITIVE_FILE_PLACEHOLDER|$(USE_KNOWN_FALSE_POSITIVE_FILE)|g' \
		-e 's|AGGREGATE_RESULTS_G_SHEET_PLACEHOLDER|$(AGGREGATE_RESULTS_G_SHEET)|g' \
		-e 's|GDRIVE_FOLDER_ID_PLACEHOLDER|$(GDRIVE_FOLDER_ID)|g' \
		-e 's|GDRIVE_SA_FILE_NAME_PLACEHOLDER|$(GDRIVE_SA_FILE_NAME)|g' \
		tekton/pipelinerun.yaml > tekton/pipelinerun-temp.yaml
	@$(CO) apply -n $(NAMESPACE) -f tekton/pipelinerun-temp.yaml > /dev/null 2>&1
	@rm -f tekton/pipelinerun-temp.yaml
	@echo "   ✓ Pipeline execution started"
	@echo "   ✓ View status: oc get pipelineruns -n $(NAMESPACE)"
	@echo "   ✓ Follow logs: oc logs -l tekton.dev/pipelineRun=sast-ai-workflow-pipelinerun -n $(NAMESPACE) -f"

<<<<<<< HEAD
	# Check if tkn CLI is available
	@if command -v tkn >/dev/null 2>&1; then \
		echo "   ✓ Tekton CLI found, launching pipeline..."; \
		echo ""; \
		$(TK) pipeline start sast-ai-workflow-pipeline \
		  -n $(NAMESPACE) \
		  -p REPO_REMOTE_URL="$(REPO_REMOTE_URL)" \
		  -p FALSE_POSITIVES_URL="$(FALSE_POSITIVES_URL)" \
		  -p LLM_URL="$(LLM_URL)" \
		  -p LLM_MODEL_NAME="$(LLM_MODEL_NAME)" \
		  -p EMBEDDINGS_LLM_URL="$(EMBEDDINGS_LLM_URL)" \
		  -p EMBEDDINGS_LLM_MODEL_NAME="$(EMBEDDINGS_LLM_MODEL_NAME)" \
		  -p PROJECT_NAME="$(PROJECT_NAME)" \
		  -p PROJECT_VERSION="$(PROJECT_VERSION)" \
		  -p INPUT_REPORT_FILE_PATH="$(INPUT_REPORT_FILE_PATH)" \
		  -p AGGREGATE_RESULTS_G_SHEET="$(AGGREGATE_RESULTS_G_SHEET)" \
		  --workspace name=gitlab-token-ws,secret=gitlab-token-secret \
		  --workspace name=google-sa-json-ws,secret=google-service-account-secret \
		  --showlog; \
	else \
		echo "   ❌ Tekton CLI (tkn) not installed"; \
		echo ""; \
		echo "   Install tkn CLI: https://tekton.dev/docs/cli/"; \
		echo "   Or run manually:"; \
		echo ""; \
		echo "   tkn --context $(CONTEXT) pipeline start sast-ai-workflow-pipeline \\"; \
		echo "     -n $(NAMESPACE) \\"; \
		echo "     -p REPO_REMOTE_URL=\"$(REPO_REMOTE_URL)\" \\"; \
		echo "     -p FALSE_POSITIVES_URL=\"$(FALSE_POSITIVES_URL)\" \\"; \
		echo "     -p LLM_URL=\"$(LLM_URL)\" \\"; \
		echo "     -p LLM_MODEL_NAME=\"$(LLM_MODEL_NAME)\" \\"; \
		echo "     -p EMBEDDINGS_LLM_URL=\"$(EMBEDDINGS_LLM_URL)\" \\"; \
		echo "     -p EMBEDDINGS_LLM_MODEL_NAME=\"$(EMBEDDINGS_LLM_MODEL_NAME)\" \\"; \
		echo "     -p PROJECT_NAME=\"$(PROJECT_NAME)\" \\"; \
		echo "     -p PROJECT_VERSION=\"$(PROJECT_VERSION)\" \\"; \
		echo "     -p INPUT_REPORT_FILE_PATH=\"$(INPUT_REPORT_FILE_PATH)\" \\"; \
		echo "     -p AGGREGATE_RESULTS_G_SHEET=\"$(AGGREGATE_RESULTS_G_SHEET)\" \\"; \
		echo "     --workspace name=gitlab-token-ws,secret=gitlab-token-secret \\"; \
		echo "     --workspace name=google-sa-json-ws,secret=google-service-account-secret \\"; \
		echo "     --showlog"; \
		echo ""; \
		echo "   ✅ Infrastructure setup completed successfully!"; \
	fi
=======
argocd-deploy:
	@echo "🔄 Deploying ArgoCD Application..."
	@# Create a temporary file with placeholders replaced
	@sed \
		-e 's|ARGOCD_NAMESPACE_PLACEHOLDER|$(NAMESPACE)|g' \
		-e 's|GITHUB_REPO_URL_PLACEHOLDER|https://github.com/RHEcosystemAppEng/sast-ai-workflow.git|g' \
		-e 's|TARGET_NAMESPACE_PLACEHOLDER|$(NAMESPACE)|g' \
		argocd/argocd-application.yaml > argocd/argocd-application-temp.yaml
	@$(CO) apply -n $(NAMESPACE) -f argocd/argocd-application-temp.yaml > /dev/null 2>&1
	@rm -f argocd/argocd-application-temp.yaml
	@echo "   ✓ ArgoCD Application deployed to $(NAMESPACE) namespace"
	@echo "   ✓ Syncing from: https://github.com/RHEcosystemAppEng/sast-ai-workflow.git"
	@echo "   ✓ Target namespace: $(NAMESPACE)"
>>>>>>> 192fdfbe

argocd-clean:
	@echo "🧹 Removing ArgoCD Application..."
	@$(CO) delete application sast-ai-tekton-pipeline-syncer -n $(NAMESPACE) --ignore-not-found --timeout=10s > /dev/null 2>&1 || \
	$(CO) patch application sast-ai-tekton-pipeline-syncer -n $(NAMESPACE) -p '{"metadata":{"finalizers":null}}' --type=merge > /dev/null 2>&1 || true
	@echo "   ✓ ArgoCD Application removed"

clean:
	@echo "━━━━━━━━━━━━━━━━━━━━━━━━━━━━━━━━━━━━━━━━━━━━━━━━━━━━━━━━━━━━━━━━━━━━━━━━━━━━━━━━"
	@echo "🧹 SAST AI Workflow - Cleanup"
	@echo "━━━━━━━━━━━━━━━━━━━━━━━━━━━━━━━━━━━━━━━━━━━━━━━━━━━━━━━━━━━━━━━━━━━━━━━━━━━━━━━━"
	@echo "   Context: $(CONTEXT)"
	@echo "   Namespace: $(NAMESPACE)"
	@echo ""
	# Delete all PipelineRuns first (this should release PVCs they're using)
	@echo "🏃 Cleaning Pipeline Runs..."
	@$(CO) delete pipelinerun --all -n $(NAMESPACE) --ignore-not-found > /dev/null 2>&1 || true
	@echo "   ✓ Pipeline runs removed"
	# Delete all TaskRuns that might be left behind
	@echo "📋 Cleaning Task Runs..."
	@$(CO) delete taskrun --all -n $(NAMESPACE) --ignore-not-found > /dev/null 2>&1 || true
	@echo "   ✓ Task runs removed"
	# Remove ArgoCD Application early to prevent GitOps interference
	@$(MAKE) --no-print-directory argocd-clean
	# Delete Tekton resources
	@echo "🔧 Removing Pipeline Resources..."
<<<<<<< HEAD
	@$(CO) delete -n $(NAMESPACE) \
		-f tekton/tasks/execute_sast_ai_workflow.yaml \
		-f tekton/pipeline.yaml \
		--ignore-not-found > /dev/null 2>&1
	@echo "   ✓ Pipeline definition removed"
	@echo "   ✓ Consolidated task removed"
	# Remove image pull secrets from pipeline service account
	@echo "👤 Cleaning Service Accounts..."
	@$(CO) patch serviceaccount pipeline \
		-n $(NAMESPACE) \
		-p '{"imagePullSecrets": null}' \
		--type=merge \
		--ignore-not-found=true > /dev/null 2>&1 || true
	@echo "   ✓ Service account reset"
	# Delete prompts
=======
	@if [ -f "tekton/pipeline.yaml" ]; then \
		PIPELINE_NAME=$$(grep "^  name:" tekton/pipeline.yaml | head -1 | awk '{print $$2}' || echo ""); \
		if [ -n "$$PIPELINE_NAME" ]; then \
			$(CO) delete pipeline $$PIPELINE_NAME -n $(NAMESPACE) --ignore-not-found > /dev/null 2>&1 || true; \
		fi; \
	fi
	@if ls tekton/tasks/*.yaml >/dev/null 2>&1; then \
		TASK_NAMES=$$(grep "^  name:" tekton/tasks/*.yaml | awk -F: '{print $$3}' | awk '{print $$1}' | tr '\n' ' ' || echo ""); \
		if [ -n "$$TASK_NAMES" ]; then \
			$(CO) delete task $$TASK_NAMES -n $(NAMESPACE) --ignore-not-found > /dev/null 2>&1 || true; \
		fi; \
	fi
	@echo "   ✓ Pipeline definitions removed"
	@echo "   ✓ Task definitions removed"
	@echo "💾 Cleaning Storage..."
	@DYNAMIC_PVCS=$$($(CO) get pvc -n $(NAMESPACE) --no-headers -o custom-columns=":metadata.name" 2>/dev/null | grep "sast-ai-workflow-pipeline" || true); \
	if [ -n "$$DYNAMIC_PVCS" ]; then \
		echo "   🔍 Found dynamic PVCs: $$DYNAMIC_PVCS"; \
		PV_NAMES=""; \
		for pvc in $$DYNAMIC_PVCS; do \
			pv_name=$$($(CO) get pvc $$pvc -n $(NAMESPACE) -o jsonpath='{.spec.volumeName}' 2>/dev/null || echo ""); \
			if [ -n "$$pv_name" ]; then \
				PV_NAMES="$$PV_NAMES $$pv_name"; \
			fi; \
		done; \
		for pvc in $$DYNAMIC_PVCS; do \
			$(CO) delete pvc $$pvc -n $(NAMESPACE) --ignore-not-found > /dev/null 2>&1 || true; \
		done; \
		echo "   ✓ Dynamic persistent volume claims removed"; \
		echo "   ⏳ Waiting for PVCs to be fully deleted..."; \
		timeout=30; \
		while [ $$timeout -gt 0 ]; do \
			remaining_pvcs=$$($(CO) get pvc -n $(NAMESPACE) --no-headers -o custom-columns=":metadata.name" 2>/dev/null | grep "sast-ai-workflow-pipeline" | wc -l || echo "0"); \
			if [ "$$remaining_pvcs" -eq 0 ]; then \
				break; \
			fi; \
			sleep 1; \
			timeout=$$((timeout - 1)); \
		done; \
		if [ $$timeout -eq 0 ]; then \
			echo "   ⚠️  Warning: Some PVCs may still be terminating"; \
		else \
			echo "   ✓ All PVCs confirmed deleted"; \
		fi; \
		for pv in $$PV_NAMES; do \
			$(CO) delete pv $$pv --ignore-not-found > /dev/null 2>&1 || true; \
		done; \
		echo "   ✓ Associated persistent volumes cleaned"; \
	else \
		echo "   ✓ No dynamic PVCs found to clean"; \
	fi
	# Note: We don't unpatch the 'pipeline' service account to avoid breaking other projects
	# that may have also added image pull secrets to the shared SA in this namespace
>>>>>>> 192fdfbe
	@echo "💬 Removing Prompts..."
	@$(CO) delete -f tekton/sast-ai-prompt-templates.yaml -n $(NAMESPACE) --ignore-not-found > /dev/null 2>&1 || true
	@echo "   ✓ Prompt templates removed"
	@echo "📜 Cleaning Scripts..."
	@$(CO) delete configmap sast-ai-gdrive-upload-scripts \
		-n $(NAMESPACE) --ignore-not-found > /dev/null 2>&1 || true
	@echo "   ✓ Google Drive upload scripts removed"
	@echo "🗂️  Cleaning Optional ConfigMaps..."
	@$(CO) delete configmap sast-ai-gdrive-config \
		-n $(NAMESPACE) --ignore-not-found > /dev/null 2>&1 || true
	@echo "   ✓ Google Drive ConfigMap removed"
	@echo "🔐 Removing Secrets..."
	@$(CO) delete secret sast-ai-gitlab-token \
		sast-ai-default-llm-creds \
		sast-ai-google-service-account \
		sast-ai-quay-registry-config \
		-n $(NAMESPACE) --ignore-not-found > /dev/null 2>&1 || true
	@echo "   ✓ All secrets removed"
	@echo ""
	@echo "✅ Cleanup completed successfully!"
	@echo ""<|MERGE_RESOLUTION|>--- conflicted
+++ resolved
@@ -48,11 +48,7 @@
 GOOGLE_SERVICE_ACCOUNT_JSON_PATH ?= ./service_account.json
 DOCKER_CONFIG_PATH               ?= $(HOME)/.config/containers/auth.json
 
-<<<<<<< HEAD
-.PHONY: all setup tasks secrets pipeline scripts run logs clean generate-prompts prompts
-=======
 .PHONY: deploy setup tasks secrets pipeline scripts configmaps run clean generate-prompts prompts argocd-deploy argocd-clean
->>>>>>> 192fdfbe
 
 deploy: setup scripts tasks pipeline prompts configmaps argocd-deploy
 
@@ -208,51 +204,6 @@
 	@echo "   ✓ View status: oc get pipelineruns -n $(NAMESPACE)"
 	@echo "   ✓ Follow logs: oc logs -l tekton.dev/pipelineRun=sast-ai-workflow-pipelinerun -n $(NAMESPACE) -f"
 
-<<<<<<< HEAD
-	# Check if tkn CLI is available
-	@if command -v tkn >/dev/null 2>&1; then \
-		echo "   ✓ Tekton CLI found, launching pipeline..."; \
-		echo ""; \
-		$(TK) pipeline start sast-ai-workflow-pipeline \
-		  -n $(NAMESPACE) \
-		  -p REPO_REMOTE_URL="$(REPO_REMOTE_URL)" \
-		  -p FALSE_POSITIVES_URL="$(FALSE_POSITIVES_URL)" \
-		  -p LLM_URL="$(LLM_URL)" \
-		  -p LLM_MODEL_NAME="$(LLM_MODEL_NAME)" \
-		  -p EMBEDDINGS_LLM_URL="$(EMBEDDINGS_LLM_URL)" \
-		  -p EMBEDDINGS_LLM_MODEL_NAME="$(EMBEDDINGS_LLM_MODEL_NAME)" \
-		  -p PROJECT_NAME="$(PROJECT_NAME)" \
-		  -p PROJECT_VERSION="$(PROJECT_VERSION)" \
-		  -p INPUT_REPORT_FILE_PATH="$(INPUT_REPORT_FILE_PATH)" \
-		  -p AGGREGATE_RESULTS_G_SHEET="$(AGGREGATE_RESULTS_G_SHEET)" \
-		  --workspace name=gitlab-token-ws,secret=gitlab-token-secret \
-		  --workspace name=google-sa-json-ws,secret=google-service-account-secret \
-		  --showlog; \
-	else \
-		echo "   ❌ Tekton CLI (tkn) not installed"; \
-		echo ""; \
-		echo "   Install tkn CLI: https://tekton.dev/docs/cli/"; \
-		echo "   Or run manually:"; \
-		echo ""; \
-		echo "   tkn --context $(CONTEXT) pipeline start sast-ai-workflow-pipeline \\"; \
-		echo "     -n $(NAMESPACE) \\"; \
-		echo "     -p REPO_REMOTE_URL=\"$(REPO_REMOTE_URL)\" \\"; \
-		echo "     -p FALSE_POSITIVES_URL=\"$(FALSE_POSITIVES_URL)\" \\"; \
-		echo "     -p LLM_URL=\"$(LLM_URL)\" \\"; \
-		echo "     -p LLM_MODEL_NAME=\"$(LLM_MODEL_NAME)\" \\"; \
-		echo "     -p EMBEDDINGS_LLM_URL=\"$(EMBEDDINGS_LLM_URL)\" \\"; \
-		echo "     -p EMBEDDINGS_LLM_MODEL_NAME=\"$(EMBEDDINGS_LLM_MODEL_NAME)\" \\"; \
-		echo "     -p PROJECT_NAME=\"$(PROJECT_NAME)\" \\"; \
-		echo "     -p PROJECT_VERSION=\"$(PROJECT_VERSION)\" \\"; \
-		echo "     -p INPUT_REPORT_FILE_PATH=\"$(INPUT_REPORT_FILE_PATH)\" \\"; \
-		echo "     -p AGGREGATE_RESULTS_G_SHEET=\"$(AGGREGATE_RESULTS_G_SHEET)\" \\"; \
-		echo "     --workspace name=gitlab-token-ws,secret=gitlab-token-secret \\"; \
-		echo "     --workspace name=google-sa-json-ws,secret=google-service-account-secret \\"; \
-		echo "     --showlog"; \
-		echo ""; \
-		echo "   ✅ Infrastructure setup completed successfully!"; \
-	fi
-=======
 argocd-deploy:
 	@echo "🔄 Deploying ArgoCD Application..."
 	@# Create a temporary file with placeholders replaced
@@ -266,7 +217,6 @@
 	@echo "   ✓ ArgoCD Application deployed to $(NAMESPACE) namespace"
 	@echo "   ✓ Syncing from: https://github.com/RHEcosystemAppEng/sast-ai-workflow.git"
 	@echo "   ✓ Target namespace: $(NAMESPACE)"
->>>>>>> 192fdfbe
 
 argocd-clean:
 	@echo "🧹 Removing ArgoCD Application..."
@@ -293,23 +243,6 @@
 	@$(MAKE) --no-print-directory argocd-clean
 	# Delete Tekton resources
 	@echo "🔧 Removing Pipeline Resources..."
-<<<<<<< HEAD
-	@$(CO) delete -n $(NAMESPACE) \
-		-f tekton/tasks/execute_sast_ai_workflow.yaml \
-		-f tekton/pipeline.yaml \
-		--ignore-not-found > /dev/null 2>&1
-	@echo "   ✓ Pipeline definition removed"
-	@echo "   ✓ Consolidated task removed"
-	# Remove image pull secrets from pipeline service account
-	@echo "👤 Cleaning Service Accounts..."
-	@$(CO) patch serviceaccount pipeline \
-		-n $(NAMESPACE) \
-		-p '{"imagePullSecrets": null}' \
-		--type=merge \
-		--ignore-not-found=true > /dev/null 2>&1 || true
-	@echo "   ✓ Service account reset"
-	# Delete prompts
-=======
 	@if [ -f "tekton/pipeline.yaml" ]; then \
 		PIPELINE_NAME=$$(grep "^  name:" tekton/pipeline.yaml | head -1 | awk '{print $$2}' || echo ""); \
 		if [ -n "$$PIPELINE_NAME" ]; then \
@@ -363,7 +296,6 @@
 	fi
 	# Note: We don't unpatch the 'pipeline' service account to avoid breaking other projects
 	# that may have also added image pull secrets to the shared SA in this namespace
->>>>>>> 192fdfbe
 	@echo "💬 Removing Prompts..."
 	@$(CO) delete -f tekton/sast-ai-prompt-templates.yaml -n $(NAMESPACE) --ignore-not-found > /dev/null 2>&1 || true
 	@echo "   ✓ Prompt templates removed"
