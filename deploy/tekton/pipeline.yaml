--- conflicted
+++ resolved
@@ -58,69 +58,8 @@
   workspaces:
     - name: gitlab-token-ws
       optional: true
-    - name: google-sa-json-ws 
+    - name: google-sa-json-ws
   tasks:
-<<<<<<< HEAD
-    - name: validate-urls
-      taskRef:
-        name: validate-urls
-      params:
-        - name: REPO_REMOTE_URL
-          value: "$(params.REPO_REMOTE_URL)"
-        - name: INPUT_REPORT_FILE_PATH
-          value: "$(params.INPUT_REPORT_FILE_PATH)"
-        - name: FALSE_POSITIVES_URL
-          value: "$(params.FALSE_POSITIVES_URL)"
-        - name: USE_KNOWN_FALSE_POSITIVE_FILE
-          value: "$(params.USE_KNOWN_FALSE_POSITIVE_FILE)"
-      workspaces:
-        - name: google-sa-json-ws
-          workspace: google-sa-json-ws
-
-    - name: prepare-source
-      runAfter:
-        - validate-urls
-      taskRef:
-        name: prepare-source
-      params:
-        - name: REPO_REMOTE_URL
-          value: "$(params.REPO_REMOTE_URL)"
-      workspaces:
-        - name: source-workspace
-          workspace: shared-workspace
-
-    - name: transform-sast-report-to-sarif-format
-      runAfter:
-        - prepare-source
-      taskRef:
-        name: transform-sast-report-to-sarif-format
-      params:
-        - name: INPUT_REPORT_FILE_PATH
-          value: "$(params.INPUT_REPORT_FILE_PATH)"
-      workspaces:
-        - name: report-workspace
-          workspace: shared-workspace
-        - name: google-sa-json-ws
-          workspace: google-sa-json-ws
-
-    - name: fetch-false-positives
-      runAfter:
-        - transform-sast-report-to-sarif-format
-      taskRef:
-        name: fetch-false-positives
-      params:
-        - name: FALSE_POSITIVES_URL
-          value: "$(params.FALSE_POSITIVES_URL)"
-        - name: USE_KNOWN_FALSE_POSITIVE_FILE
-          value: "$(params.USE_KNOWN_FALSE_POSITIVE_FILE)"
-      workspaces:
-        - name: false-positives-workspace
-          workspace: shared-workspace
-        - name: gitlab-token-ws
-          workspace: gitlab-token-ws
-
-=======
->>>>>>> 50cf6b59
     - name: execute-ai-analysis
       taskRef:
         name: execute-ai-analysis
