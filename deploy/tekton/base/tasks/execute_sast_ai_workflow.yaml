--- conflicted
+++ resolved
@@ -381,68 +381,8 @@
         - name: shared-data
           mountPath: /shared-data
         - name: gdrive-scripts
-<<<<<<< HEAD
           mountPath: /scripts/gdrive
       command: ["/scripts/upload_to_gdrive.sh"]
-=======
-          mountPath: /scripts
-      script: |
-        #!/bin/bash
-        set -e
-        echo "=== STEP 7: UPLOAD TO GOOGLE DRIVE ==="
-
-        # Check if we have required parameters
-        if [ -z "$GDRIVE_FOLDER_ID" ]; then
-          # Try ConfigMap environment variable
-          if [ -n "$GDRIVE_FOLDER_ID_FROM_CM" ]; then
-            GDRIVE_FOLDER_ID="$GDRIVE_FOLDER_ID_FROM_CM"
-            echo "Using Google Drive folder ID from ConfigMap: $GDRIVE_FOLDER_ID"
-          else
-            echo "Skipping Google Drive upload - no folder ID available"
-            echo "This is not an error - pipeline continues gracefully"
-            exit 0
-          fi
-        else
-          echo "Using Google Drive folder ID from parameter: $GDRIVE_FOLDER_ID"
-        fi
-
-        # Check service account
-        if [ ! -f "$GOOGLE_APPLICATION_CREDENTIALS" ]; then
-          echo "Skipping Google Drive upload - service account not available"
-          echo "This is not an error - pipeline continues gracefully"
-          exit 0
-        fi
-
-        # Check if output file exists
-        EXCEL_FILE="/shared-data/output/sast_ai_output.xlsx"
-        if [ ! -f "$EXCEL_FILE" ]; then
-          echo "ERROR: Excel file not found at $EXCEL_FILE"
-          echo "Available files in output directory:"
-          ls -la /shared-data/output/ || echo "Output directory is empty or inaccessible"
-          exit 1
-        fi
-        
-        # Set filename
-        BASE_NAME="${PROJECT_NAME}-${PROJECT_VERSION}"
-        if [ -z "$BASE_NAME" ] || [ "$BASE_NAME" = "-" ]; then
-          BASE_NAME="sast_ai_output"
-        fi
-        EXCEL_FILENAME="${OSH_TASK_ID:+${OSH_TASK_ID}_}${BASE_NAME}"
-        
-        echo "File to upload: $EXCEL_FILE"
-        echo "Remote filename: $EXCEL_FILENAME"
-        echo "Target folder ID: $GDRIVE_FOLDER_ID"
-        
-        echo "Executing Google Drive upload..."
-        python /scripts/gdrive_upload.py "$EXCEL_FILE" "$EXCEL_FILENAME" "$GDRIVE_FOLDER_ID"
-        
-        if [ $? -eq 0 ]; then
-          echo "=== Google Drive upload completed successfully! ==="
-        else
-          echo "=== Google Drive upload failed ==="
-          exit 1
-        fi
->>>>>>> bbff6a9d
 
     # STEP 8: Upload SARIF to GCS Bucket
     - name: upload-sarif-to-gcs
@@ -462,66 +402,8 @@
         - name: shared-data
           mountPath: /shared-data
         - name: gcs-scripts
-<<<<<<< HEAD
           mountPath: /scripts/gcs
       command: ["/scripts/upload_sarif_to_gcs.sh"]
-=======
-          mountPath: /scripts
-      script: |
-        #!/bin/bash
-        set -e
-        echo "=== STEP 8: UPLOAD SARIF TO GCS BUCKET ==="
-
-        # Check if we have required parameters
-        if [ -z "$GCS_BUCKET_NAME" ]; then
-          echo "Skipping GCS upload - no bucket name provided"
-          exit 0
-        fi
-
-        # Check service account
-        if [ ! -f "$GOOGLE_APPLICATION_CREDENTIALS" ]; then
-          echo "Skipping GCS upload - service account not available"
-          exit 0
-        fi
-
-        # Look for the SARIF file in output directory
-        SARIF_FILE=$(find /shared-data/output -name "*.sarif" -type f 2>/dev/null | head -1)
-
-        if [ -z "$SARIF_FILE" ]; then
-          echo "ERROR: No SARIF file found in output directory"
-          echo "Available files in output directory:"
-          ls -la /shared-data/output/ || echo "Output directory is empty or inaccessible"
-          exit 1
-        fi
-
-        echo "Found SARIF file: $SARIF_FILE"
-        
-        # Generate timestamp for folder organization
-        TIMESTAMP=$(date -u +"%Y-%m-%dT%H-%M-%S")
-        
-        # Upload the SARIF file
-        SCAN_FILENAME=$(basename "$SARIF_FILE")
-        
-        # Create organized path: sarif-reports/timestamp/scan_filename
-        echo "OSH_TASK_ID: '$OSH_TASK_ID'"
-        if [ -n "$OSH_TASK_ID" ]; then
-          DESTINATION_PATH="osh/sarif-reports/${TIMESTAMP}/${OSH_TASK_ID}_${SCAN_FILENAME}"
-        else
-          DESTINATION_PATH="osh/sarif-reports/${TIMESTAMP}/${SCAN_FILENAME}"
-        fi
-        
-        echo "Uploading: $SARIF_FILE"
-        echo "Destination: gs://$GCS_BUCKET_NAME/$DESTINATION_PATH"
-        
-        if python /scripts/gcs_upload.py "$SARIF_FILE" "$GCS_BUCKET_NAME" "$DESTINATION_PATH"; then
-          echo "✓ Successfully uploaded: $SCAN_FILENAME"
-          echo "=== SARIF file uploaded to GCS successfully! ==="
-        else
-          echo "✗ Failed to upload: $SCAN_FILENAME"
-          echo "=== SARIF upload failed, but pipeline continues ==="
-          # Don't fail the pipeline for upload issues
-        fi
->>>>>>> bbff6a9d
 
     # STEP 9: Cleanup (Always runs)
     - name: cleanup
