apiVersion: tekton.dev/v1
kind: Task
metadata:
  name: execute-ai-analysis
spec:
  description: >-
    Complete SAST AI workflow that prepares source, fetches false positives,
    runs AI analysis, uploads results to Google Drive, and cleans up resources.
    Uses emptyDir volumes for efficient resource management.
  params:
    # Parameters from prepare-source
    - name: REPO_REMOTE_URL
      type: string
      description: Source code URL (SRPM or Git repo)
    
    # Parameters from fetch-false-positives  
    - name: FALSE_POSITIVES_URL
      type: string
      description: "Optional GitLab URL containing known false positives"
      default: ""
    
    # Parameters from execute-ai-analysis
    - name: PROJECT_NAME
      type: string
      default: ""
    - name: PROJECT_VERSION
      type: string
      default: ""
    - name: INPUT_REPORT_FILE_PATH
      type: string
      default: ""
    - name: AGGREGATE_RESULTS_G_SHEET
      type: string
      default: ""
    - name: LLM_URL
      type: string
      default: ""
    - name: LLM_MODEL_NAME
      type: string
      default: ""
    - name: LLM_API_TYPE
      type: string
      default: "nim"
    - name: EMBEDDINGS_LLM_URL
      type: string
      default: ""
    - name: EMBEDDINGS_LLM_MODEL_NAME
      type: string
      default: ""
    - name: USE_KNOWN_FALSE_POSITIVE_FILE
      type: string
      description: "Whether to use known false positive file for filtering (true/false)"
      default: "true"
    - name: GIT_COMMIT_HASH
      type: string
      description: "Git commit hash from prepare-source task"
      default: ""
    - name: GIT_BRANCH
      type: string
      description: "Git branch from prepare-source task"
      default: ""
    - name: REPO_URL
      type: string
      description: "Source repository URL"
      default: ""
    - name: GDRIVE_FOLDER_ID
      type: string
      description: "Google Drive folder ID for uploading SAST results (optional)"
      default: ""
    - name: GDRIVE_SA_FILE_NAME
      type: string
      description: "Optional GDrive SA file name"
      default: "service_account.json"
  workspaces:
    - name: gitlab-token-ws
      description: "Optional secret mount for GitLab token (if needed)"
      optional: true
    - name: google-sa-json-ws
      description: "Google service account JSON file"

  volumes:
    - name: shared-data
      emptyDir:
        sizeLimit: "10Gi"
    - name: cache-data
      emptyDir:
        sizeLimit: "5Gi"
    - name: gdrive-scripts
      configMap:
        name: gdrive-upload-scripts
        defaultMode: 0755

  results:
    - name: repo-local-path
      description: "Local path to the prepared source code directory"
    - name: dvc-data-version
      description: "Generated DVC data version tag for this execution"
    - name: dvc-commit-hash
      description: "Git commit hash for DVC metadata"
    - name: dvc-pipeline-stage
      description: "DVC pipeline stage identifier"
  steps:
    # STEP 1: Validate Source URL
    - name: validate-source-url
      image: curlimages/curl:latest
      script: |
        #!/usr/bin/env sh
        echo "=== STEP 1: VALIDATE SOURCE URL ==="
        curl -ksSfL "$(params.REPO_REMOTE_URL)" >/dev/null 2>&1 || (echo "Error: Source code URL is invalid" && exit 1)
        echo "✓ Source URL validated successfully"

    # STEP 2: Validate False Positives URL
    - name: validate-false-positives-url
      image: curlimages/curl:latest
      script: |
        #!/usr/bin/env sh
        echo "=== STEP 2: VALIDATE FALSE POSITIVES URL ==="
        FP_URL="$(params.FALSE_POSITIVES_URL)"
        if [ -z "$FP_URL" ]; then
          echo "✓ No false positives URL provided; skipping validation"
          exit 0
        fi
        curl -ksSfL "$FP_URL" >/dev/null 2>&1 || (echo "Error: False positives URL is invalid" && exit 1)
        echo "✓ False positives URL validated successfully"

    # STEP 3: Validate Report File
    - name: validate-report-file
      image: 'python:3.11-slim'
      volumeMounts:
        - name: shared-data
          mountPath: /shared-data
      script: |
        #!/bin/bash
        set -e
        echo "=== STEP 3: VALIDATE REPORT FILE ==="

        SPREADSHEET_URL="$(params.INPUT_REPORT_FILE_PATH)"

        # Check if it's a URL (starts with http:// or https://)
        if [[ "$SPREADSHEET_URL" =~ ^https?:// ]]; then
            # Extract Sheet ID from URL
            SHEET_ID=$(echo "$SPREADSHEET_URL" | sed -n 's/.*\/spreadsheets\/d\/\([a-zA-Z0-9_-]*\).*/\1/p')

            if [ -z "$SHEET_ID" ]; then
                echo "Error: Invalid Google Sheets URL format"
                echo "Expected format: https://docs.google.com/spreadsheets/d/{SHEET_ID}/..."
                exit 1
            fi

            # Check if credentials workspace is provided
            if [ -f "$(workspaces.google-sa-json-ws.path)/service_account.json" ]; then
                # Install packages quietly
                pip install --quiet google-api-python-client google-auth >/dev/null 2>&1
                
                # Create and run validation script
                cat > /tmp/validate_sheets.py << 'PYTHON_SCRIPT'
        import sys
        from google.oauth2 import service_account
        from googleapiclient.discovery import build
        from googleapiclient.errors import HttpError

        def validate_sheet_access(sheet_id, credentials_path):
            try:
                credentials = service_account.Credentials.from_service_account_file(
                    credentials_path,
                    scopes=['https://www.googleapis.com/auth/spreadsheets.readonly']
                )
                service = build('sheets', 'v4', credentials=credentials)
                spreadsheet = service.spreadsheets().get(
                    spreadsheetId=sheet_id,
                    fields='properties.title'
                ).execute()
                title = spreadsheet.get('properties', {}).get('title', 'Unknown')
                print(f"✓ Successfully validated access to spreadsheet: '{title}'")
            except HttpError as e:
                if e.resp.status == 403:
                    print("Error: Access denied - service account lacks permissions")
                elif e.resp.status == 404:
                    print("Error: Spreadsheet not found - check the URL or permissions")
                else:
                    print(f"Error: HTTP error {e.resp.status}: {e}")
                sys.exit(1)
            except Exception as e:
                print(f"Error: {e}")
                sys.exit(1)

        if __name__ == "__main__":
            sheet_id = sys.argv[1]
            credentials_path = sys.argv[2]
            validate_sheet_access(sheet_id, credentials_path)
        PYTHON_SCRIPT
                
                python3 /tmp/validate_sheets.py "$SHEET_ID" "$(workspaces.google-sa-json-ws.path)/service_account.json"
            else
                echo "Error: No service account credentials provided for Google Sheets validation"
                exit 1
            fi
        else
            # Check if local file exists
            if [ -f "$SPREADSHEET_URL" ]; then
                echo "✓ Local file validated successfully"
            else
                echo "Error: File does not exist: $SPREADSHEET_URL"
                exit 1
            fi
        fi

    # STEP 4: Prepare Source Code
    - name: prepare-source
      image: registry.access.redhat.com/ubi9/python-312
      securityContext:
        runAsUser: 0
      env:
        - name: HOME
          value: "/shared-data"
        - name: SRC_URL
          value: "$(params.REPO_REMOTE_URL)"
        - name: WORKDIR
          value: "/shared-data"
      volumeMounts:
        - name: shared-data
          mountPath: /shared-data
      script: |
        #!/usr/bin/env sh
        set -ex
        echo "=== STEP 4: PREPARE SOURCE ==="
        
        # Clean workspace and prepare directories
        rm -rf "${WORKDIR:?}/source" 2>/dev/null || true
        mkdir -p "${WORKDIR}/source"
        
        if echo "$SRC_URL" | grep -iq '\.rpm$'; then
          echo "Processing SRPM package..."
          yum install -y rpm-build curl --allowerasing >/dev/null 2>&1 && yum clean all >/dev/null 2>&1
          
          # Setup rpmbuild environment
          mkdir -p "$HOME"/rpmbuild/{BUILD,RPMS,SOURCES,SPECS,SRPMS}
          echo '%_topdir %(echo $HOME)/rpmbuild' > "$HOME/.rpmmacros"
          
          # Download and extract SRPM
          curl -ksLf "$SRC_URL" -o "$HOME/package.src.rpm"
          rpm -ivh "$HOME/package.src.rpm" >/dev/null 2>&1
          
          # Build source
          SPEC="$(find "$HOME/rpmbuild/SPECS" -name '*.spec' | head -n1)"
          if [ -z "$SPEC" ]; then
            echo "Error: No .spec found in SRPM" >&2
            exit 1
          fi
          rpmbuild -bp "$SPEC" >/dev/null 2>&1
          
          # Find and copy source directory
          BUILD_DIR=$(find "$HOME/rpmbuild/BUILD" -maxdepth 1 -type d ! -path "$HOME/rpmbuild/BUILD" | head -n1)
          if [ -z "$BUILD_DIR" ]; then
            echo "Error: No source directory found in BUILD after rpmbuild" >&2
            exit 1
          fi
          
          SOURCE_DIR_NAME=$(basename "$BUILD_DIR")
          cp -r "$BUILD_DIR" "${WORKDIR}/source/"
          REPO_LOCAL_PATH="${WORKDIR}/source/$SOURCE_DIR_NAME"
          
          # Cleanup
          rm -rf "$HOME/rpmbuild" "$HOME/package.src.rpm" "$HOME/.rpmmacros"
          
        else
          echo "Processing Git repository..."
          yum install -y git --allowerasing >/dev/null 2>&1 && yum clean all >/dev/null 2>&1
          
          REPO_NAME=$(basename "$SRC_URL" .git)
          git clone "$SRC_URL" "${WORKDIR}/source/$REPO_NAME" >/dev/null 2>&1
          REPO_LOCAL_PATH="${WORKDIR}/source/$REPO_NAME"
        fi
        
        # Verify source preparation
        if [ ! -d "$REPO_LOCAL_PATH" ]; then
          echo "Error: Repository directory not found: $REPO_LOCAL_PATH" >&2
          exit 1
        fi
        
        # Save repo path for next steps
        echo -n "$REPO_LOCAL_PATH" > $(results.repo-local-path.path)
        echo "REPO_LOCAL_PATH=$REPO_LOCAL_PATH" > /shared-data/env.txt
        echo "Source code prepared successfully"

    # STEP 5: Fetch False Positives
    - name: fetch-false-positives
      image: curlimages/curl:latest
      env:
        - name: FP_URL
          value: "$(params.FALSE_POSITIVES_URL)"
      volumeMounts:
        - name: shared-data
          mountPath: /shared-data
      script: |
        #!/usr/bin/env sh
        set -euo pipefail
        echo "=== STEP 5: FETCH FALSE POSITIVES ==="
        
        # Create false positives directory
        mkdir -p /shared-data/false-positives
        
        if [ -z "$FP_URL" ]; then
          echo "No falsePositivesUrl provided; skipping fetch..."
          echo "Creating empty ignore.err file"
          touch /shared-data/false-positives/ignore.err
          exit 0
        fi
        
        # If a token is needed for private repos, read it from the secret (if present)
        TOKEN_FILE="$(workspaces.gitlab-token-ws.path)/gitlab_token"
        if [ -f "$TOKEN_FILE" ]; then
            GITLAB_TOKEN=$(cat "$TOKEN_FILE")
            echo "GitLab token found. Fetching file with authentication..."
            curl --retry 3 --retry-delay 5 -k -H "PRIVATE-TOKEN: $GITLAB_TOKEN" -fL "$FP_URL" -o "/shared-data/false-positives/ignore.err" \
              || (echo "Error: Could not fetch false positives file with token." && exit 1)
        else
            echo "No GitLab token file found; attempting unauthenticated fetch..."
            curl --retry 3 --retry-delay 5 -k -fL "$FP_URL" -o "/shared-data/false-positives/ignore.err" \
              || (echo "Error: Could not fetch false positives file unauthenticated." && exit 1)
        fi
        
        if [ -f "/shared-data/false-positives/ignore.err" ]; then
          echo "False positives file downloaded successfully"
          echo "File size: $(du -h /shared-data/false-positives/ignore.err | cut -f1)"
        else
          echo "Creating empty ignore.err file as fallback"
          touch /shared-data/false-positives/ignore.err
        fi

    # STEP 6: Execute SAST AI Analysis
    - name: run-analysis
      image: quay.io/ecosystem-appeng/sast-ai-workflow:latest-dev
      env:
        - name: PROJECT_NAME
          value: "$(params.PROJECT_NAME)"
        - name: PROJECT_VERSION
          value: "$(params.PROJECT_VERSION)"
        - name: KNOWN_FALSE_POSITIVE_FILE_PATH
          value: "/shared-data/false-positives/ignore.err"
        - name: USE_KNOWN_FALSE_POSITIVE_FILE
          value: "$(params.USE_KNOWN_FALSE_POSITIVE_FILE)"
        - name: INPUT_REPORT_FILE_PATH
          value: "$(params.INPUT_REPORT_FILE_PATH)"
        - name: AGGREGATE_RESULTS_G_SHEET
          value: "$(params.AGGREGATE_RESULTS_G_SHEET)"
        - name: LLM_URL
          value: "$(params.LLM_URL)"
        - name: LLM_MODEL_NAME
          value: "$(params.LLM_MODEL_NAME)"
        - name: EMBEDDINGS_LLM_URL
          value: "$(params.EMBEDDINGS_LLM_URL)"
        - name: EMBEDDINGS_LLM_MODEL_NAME
          value: "$(params.EMBEDDINGS_LLM_MODEL_NAME)"
        - name: LLM_API_TYPE
          value: "$(params.LLM_API_TYPE)"
        - name: LLM_API_KEY
          valueFrom:
            secretKeyRef:
              name: sast-ai-default-llm-creds
              key: llm_api_key
        - name: EMBEDDINGS_LLM_API_KEY
          valueFrom:
            secretKeyRef:
              name: sast-ai-default-llm-creds
              key: embeddings_llm_api_key
        - name: LLM_MODEL_NAME
          valueFrom:
            secretKeyRef:
              name: sast-ai-default-llm-creds
              key: llm_model_name
        - name: EMBEDDINGS_LLM_MODEL_NAME
          valueFrom:
            secretKeyRef:
              name: sast-ai-default-llm-creds
              key: embedding_llm_model_name
        - name: SERVICE_ACCOUNT_JSON_PATH
          value: "$(workspaces.google-sa-json-ws.path)/service_account.json"
        - name: ANALYSIS_SYSTEM_PROMPT
          valueFrom:
            configMapKeyRef:
              name: prompt-templates
              key: analysis_system_prompt
        - name: ANALYSIS_HUMAN_PROMPT
          valueFrom:
            configMapKeyRef:
              name: prompt-templates
              key: analysis_human_prompt
        - name: FILTER_SYSTEM_PROMPT
          valueFrom:
            configMapKeyRef:
              name: prompt-templates
              key: filter_system_prompt
        - name: FILTER_HUMAN_PROMPT
          valueFrom:
            configMapKeyRef:
              name: prompt-templates
              key: filter_human_prompt
        - name: RECOMMENDATIONS_PROMPT
          valueFrom:
            configMapKeyRef:
              name: prompt-templates
              key: recommendations_prompt
        - name: JUSTIFICATION_SUMMARY_SYSTEM_PROMPT
          valueFrom:
            configMapKeyRef:
              name: prompt-templates
              key: justification_summary_system_prompt
        - name: JUSTIFICATION_SUMMARY_HUMAN_PROMPT
          valueFrom:
            configMapKeyRef:
              name: prompt-templates
              key: justification_summary_human_prompt
        - name: EVALUATION_PROMPT
          valueFrom:
            configMapKeyRef:
              name: prompt-templates
              key: evaluation_prompt
        - name: TMPDIR
          value: "/cache-data/tmp"
        - name: OUTPUT_FILE_PATH
          value: "/shared-data/output/sast_ai_output.xlsx"
        - name: LIBCLANG_PATH
          value: "/usr/lib64/libclang.so.19.1.7"
        - name: DVC_GIT_COMMIT_HASH
          value: "$(params.GIT_COMMIT_HASH)"
        - name: DVC_REPO_BRANCH
          value: "$(params.GIT_BRANCH)"
        - name: DVC_REPO_URL
          value: "$(params.REPO_URL)"
      volumeMounts:
        - name: shared-data
          mountPath: /shared-data
        - name: cache-data
          mountPath: /cache-data
      computeResources:
        requests:
          ephemeral-storage: "1Gi"
        limits:
          ephemeral-storage: "2Gi"
      script: |
        #!/usr/bin/env sh
        set -ex
<<<<<<< HEAD
        echo "=== STEP 6: RUN SAST AI ANALYSIS ==="
        
        # Load the repo path from step 4
        if [ -f "/shared-data/env.txt" ]; then
          source /shared-data/env.txt
          export REPO_LOCAL_PATH
        else
          echo "Error: No environment file found from prepare-source step" >&2
          exit 1
        fi
        
        # Create directories
        mkdir -p "/cache-data/tmp" "/shared-data/output"
        
        echo "Running SAST-AI-Workflow with aiq..."
        aiq run --config_file /app/src/sast_agent_workflow/configs/config.yml --input "sast_agent"
=======

        echo "--- START: Storage Redirection Setup ---"
        # Create the custom TMPDIR on the PVC if it doesn't exist
        echo ">>> Ensuring custom TMPDIR exists: $(workspaces.cache-workspace.path)/tmp"
        mkdir -p "$(workspaces.cache-workspace.path)/tmp"
        
        # Your existing debug commands (df -h, du -sh, etc.) are still good here
        echo ">> Overall disk usage (df -h):"
        df -h
        echo ">> Usage of default /tmp (du -sh /tmp):"
        du -sh /tmp || echo "/tmp not found or inaccessible"
        echo ">> Usage of PVC-backed TMPDIR ($(workspaces.cache-workspace.path)/tmp):"
        du -sh "$(workspaces.cache-workspace.path)/tmp" || echo "PVC TMPDIR not found or inaccessible"
        echo ">> Usage of cache-workspace root ($(workspaces.cache-workspace.path)):"
        du -sh "$(workspaces.cache-workspace.path)" || echo "cache-workspace not found or inaccessible"
        echo "--- END: Storage Redirection Setup ---"

        echo "Running SAST-AI-Workflow with nat..."
        nat run --config_file /app/src/sast_agent_workflow/configs/config.yml --input "sast_agent"
>>>>>>> 0e566c3b
        
        echo "DVC metadata generation handled by Python workflow"
        
        # Verify output file was created
        if [ -f "/shared-data/output/sast_ai_output.xlsx" ]; then
          echo "Analysis completed successfully"
        else
          echo "Error: Output file not found!" >&2
          exit 1
        fi

    # STEP 7: Upload to Google Drive
    - name: upload-to-gdrive
      image: google/cloud-sdk:slim
      env:
        - name: GDRIVE_FOLDER_ID
          value: "$(params.GDRIVE_FOLDER_ID)"
        - name: GOOGLE_APPLICATION_CREDENTIALS
          value: "$(workspaces.google-sa-json-ws.path)/$(params.GDRIVE_SA_FILE_NAME)"
        - name: PROJECT_NAME
          value: "$(params.PROJECT_NAME)"
        - name: PROJECT_VERSION
          value: "$(params.PROJECT_VERSION)"
        - name: GDRIVE_FOLDER_ID_FROM_CM
          valueFrom:
            configMapKeyRef:
              name: gdrive-config
              key: folder-id
              optional: true
      volumeMounts:
        - name: shared-data
          mountPath: /shared-data
        - name: gdrive-scripts
          mountPath: /scripts
      script: |
        #!/bin/bash
        set -e
        echo "=== STEP 7: UPLOAD TO GOOGLE DRIVE ==="
        
        # Check if we have required parameters
        if [ -z "$GDRIVE_FOLDER_ID" ]; then
          # Try ConfigMap environment variable
          if [ -n "$GDRIVE_FOLDER_ID_FROM_CM" ]; then
            GDRIVE_FOLDER_ID="$GDRIVE_FOLDER_ID_FROM_CM"
            echo "Using Google Drive folder ID from ConfigMap: $GDRIVE_FOLDER_ID"
          else
            echo "Skipping Google Drive upload - no folder ID available"
            echo "This is not an error - pipeline continues gracefully"
            exit 0
          fi
        else
          echo "Using Google Drive folder ID from parameter: $GDRIVE_FOLDER_ID"
        fi
        
        # Check service account
        if [ ! -f "$GOOGLE_APPLICATION_CREDENTIALS" ]; then
          echo "Skipping Google Drive upload - service account not available"
          echo "This is not an error - pipeline continues gracefully"
          exit 0
        fi
        
        # Check if output file exists
        EXCEL_FILE="/shared-data/output/sast_ai_output.xlsx"
        if [ ! -f "$EXCEL_FILE" ]; then
          echo "ERROR: Excel file not found at $EXCEL_FILE"
          echo "Available files in output directory:"
          ls -la /shared-data/output/ || echo "Output directory is empty or inaccessible"
          exit 1
        fi
        
        # Install required packages
        echo "Installing required packages..."
        apt-get update -qq >/dev/null 2>&1 && apt-get install -y -qq curl jq python3-pip python3-venv >/dev/null 2>&1
        
        # Create virtual environment
        python3 -m venv /tmp/venv >/dev/null 2>&1
        source /tmp/venv/bin/activate
        
        # Install Python packages
        pip install --quiet google-api-python-client google-auth-httplib2 google-auth-oauthlib >/dev/null 2>&1
        echo "✓ Dependencies installed successfully"
        
        # Set filename
        EXCEL_FILENAME="${PROJECT_NAME}-${PROJECT_VERSION}"
        if [ -z "$EXCEL_FILENAME" ] || [ "$EXCEL_FILENAME" = "-" ]; then
          EXCEL_FILENAME="sast_ai_output"
        fi
        
        echo "File to upload: $EXCEL_FILE"
        echo "Remote filename: $EXCEL_FILENAME"
        echo "Target folder ID: $GDRIVE_FOLDER_ID"
        
        echo "Executing Google Drive upload..."
        python /scripts/gdrive_upload.py "$EXCEL_FILE" "$EXCEL_FILENAME" "$GDRIVE_FOLDER_ID"
        
        if [ $? -eq 0 ]; then
          echo "=== Google Drive upload completed successfully! ==="
        else
          echo "=== Google Drive upload failed ==="
          exit 1
        fi

    # STEP 8: Cleanup (Always runs)
    - name: cleanup
      image: alpine:latest
      volumeMounts:
        - name: shared-data
          mountPath: /shared-data
        - name: cache-data
          mountPath: /cache-data
      script: |
        #!/usr/bin/env sh
        echo "=== STEP 8: CLEANUP ==="
        
        CLEANED_ITEMS=""
        
        # Remove source code directory
        if [ -d "/shared-data/source" ]; then
            rm -rf /shared-data/source/* >/dev/null 2>&1
            CLEANED_ITEMS="$CLEANED_ITEMS source-code"
        fi
        
        # Remove false positives file
        if [ -f "/shared-data/false-positives/ignore.err" ]; then
            rm -f /shared-data/false-positives/ignore.err >/dev/null 2>&1
            CLEANED_ITEMS="$CLEANED_ITEMS false-positives"
        fi
        
        # Clean up any temporary files in cache
        if [ -d "/cache-data/tmp" ]; then
            rm -rf /cache-data/tmp/* >/dev/null 2>&1
            CLEANED_ITEMS="$CLEANED_ITEMS temp-files"
        fi
        
        # Report what was cleaned
        if [ -n "$CLEANED_ITEMS" ]; then
            echo "✓ Cleaned:$CLEANED_ITEMS"
        else
            echo "✓ Nothing to clean"
        fi
        
        # Preserve output file
        if [ -f "/shared-data/output/sast_ai_output.xlsx" ]; then
            echo "✓ Output file preserved"
        fi
        
        echo "Cleanup completed successfully"<|MERGE_RESOLUTION|>--- conflicted
+++ resolved
@@ -441,7 +441,6 @@
       script: |
         #!/usr/bin/env sh
         set -ex
-<<<<<<< HEAD
         echo "=== STEP 6: RUN SAST AI ANALYSIS ==="
         
         # Load the repo path from step 4
@@ -456,29 +455,8 @@
         # Create directories
         mkdir -p "/cache-data/tmp" "/shared-data/output"
         
-        echo "Running SAST-AI-Workflow with aiq..."
-        aiq run --config_file /app/src/sast_agent_workflow/configs/config.yml --input "sast_agent"
-=======
-
-        echo "--- START: Storage Redirection Setup ---"
-        # Create the custom TMPDIR on the PVC if it doesn't exist
-        echo ">>> Ensuring custom TMPDIR exists: $(workspaces.cache-workspace.path)/tmp"
-        mkdir -p "$(workspaces.cache-workspace.path)/tmp"
-        
-        # Your existing debug commands (df -h, du -sh, etc.) are still good here
-        echo ">> Overall disk usage (df -h):"
-        df -h
-        echo ">> Usage of default /tmp (du -sh /tmp):"
-        du -sh /tmp || echo "/tmp not found or inaccessible"
-        echo ">> Usage of PVC-backed TMPDIR ($(workspaces.cache-workspace.path)/tmp):"
-        du -sh "$(workspaces.cache-workspace.path)/tmp" || echo "PVC TMPDIR not found or inaccessible"
-        echo ">> Usage of cache-workspace root ($(workspaces.cache-workspace.path)):"
-        du -sh "$(workspaces.cache-workspace.path)" || echo "cache-workspace not found or inaccessible"
-        echo "--- END: Storage Redirection Setup ---"
-
         echo "Running SAST-AI-Workflow with nat..."
         nat run --config_file /app/src/sast_agent_workflow/configs/config.yml --input "sast_agent"
->>>>>>> 0e566c3b
         
         echo "DVC metadata generation handled by Python workflow"
         
